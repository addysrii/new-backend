--- conflicted
+++ resolved
@@ -38,7 +38,6 @@
   res.redirect(authUrl);
 });
 
-<<<<<<< HEAD
 app.get('/auth/linkedin/callback', async (req, res) => {
   const authorizationCode = req.query.code;
 
@@ -74,20 +73,6 @@
         'cache-control': 'no-cache',
       },
     });
-=======
-// In auth.routes.js, update the Google callback route:
-
-router.get('/google/callback', 
-  // Middleware to verify state and extract redirectTo
-  (req, res, next) => {
-    const cookieState = req.cookies.google_oauth_state;
-    const queryState = req.query.state;
-    
-    if (!cookieState || !queryState || cookieState !== queryState) {
-      // Redirect to frontend with error instead of local route
-      return res.redirect('https://meetkats.com/login?error=invalid_state');
-    }
->>>>>>> 4a17e58d
     
     const linkedinId = profileResponse.data.id;
     const email = profileResponse.data.email;
@@ -117,7 +102,6 @@
       await user.save();
     }
     
-<<<<<<< HEAD
     // Generate token
     const token = jwt.sign(
       { id: user._id, email: user.email },
@@ -127,36 +111,12 @@
 
     // Get the intended redirect destination based on new user status
     const redirectTo = isNewUser ? '/profile-setup' : (req.session.redirectTo || '/dashboard');
-=======
-    // Clear the state cookie
-    res.clearCookie('google_oauth_state');
-    next();
-  },
-  passport.authenticate('google', { 
-    session: false, 
-    // Redirect to frontend with error
-    failureRedirect: 'https://meetkats.com/login?error=auth_failed' 
-  }),
-  authController.googleCallback
-);
-
-// Then update the googleCallback function in auth.controller.js:
-
-
-
-// LinkedIn authentication
-router.get('/linkedin', (req, res) => {
-  try {
-    // Store redirectTo in state parameter if provided
-    const state = encodeStateWithRedirect(req.query.redirectTo);
->>>>>>> 4a17e58d
     
     console.log(`Redirecting LinkedIn auth to: ${process.env.FRONTEND_URL}/auth/callback?token=${token}&redirect=${encodeURIComponent(redirectTo)}&isNewUser=${isNewUser}`);
     
     // Redirect to frontend with token and isNewUser flag
     res.redirect(`${process.env.FRONTEND_URL}/auth/callback?token=${token}&redirect=${encodeURIComponent(redirectTo)}&isNewUser=${isNewUser ? 'true' : 'false'}`);
   } catch (error) {
-<<<<<<< HEAD
     console.error('Error during LinkedIn authentication:', error.response ? error.response.data : error.message);
     res.redirect(`${process.env.FRONTEND_URL}/login?error=auth_failed`);
   }
@@ -211,13 +171,5 @@
   }
 );
 
-=======
-    console.error('LinkedIn redirect error:', error);
-    // Redirect to frontend with error instead of local route
-    res.redirect('https://meetkats.com/login?error=linkedin_redirect_failed');
-  }
-});
-router.get('/linkedin/callback', authController.linkedinCallback);
->>>>>>> 4a17e58d
 
 module.exports = router;